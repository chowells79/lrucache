--- conflicted
+++ resolved
@@ -1,9 +1,5 @@
 Name:                lrucache
-<<<<<<< HEAD
 Version:             2.0
-=======
-Version:             1.1.1
->>>>>>> d9afa018
 Synopsis:            a simple, pure LRU cache
 License:             BSD3
 License-file:        LICENSE
